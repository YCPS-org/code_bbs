use crate::models::error::ApiError;
use crate::models::projects::SearchRequest;
use actix_web::HttpResponse;
use actix_web::http::StatusCode;
use chrono::{DateTime, Utc};
// use itertools::Itertools;
use meilisearch_sdk::client::Client;
use serde::{Deserialize, Serialize};
use std::collections::HashMap;
use sqlx::Row;
use thiserror::Error;

pub mod indexing;

#[derive(Error, Debug)]
pub enum SearchError {
    #[error("MeiliSearch Error: {0}")]
    MeiliSearch(#[from] meilisearch_sdk::errors::Error),
    #[error("Error while serializing or deserializing JSON: {0}")]
    Serde(#[from] serde_json::Error),
    #[error("Error while parsing an integer: {0}")]
    IntParsing(#[from] std::num::ParseIntError),
    #[error("Error while formatting strings: {0}")]
    FormatError(#[from] std::fmt::Error),
    #[error("Database Error: {0}")]
    Sqlx(#[from] sqlx::error::Error),
    #[error("Database Error: {0}")]
    Database(#[from] crate::database::models::DatabaseError),
    #[error("Environment Error")]
    Env(#[from] dotenvy::Error),
    #[error("Invalid index to sort by: {0}")]
    InvalidIndex(String),
}

impl actix_web::ResponseError for SearchError {
    fn status_code(&self) -> StatusCode {
        match self {
            SearchError::Env(..) => StatusCode::INTERNAL_SERVER_ERROR,
            SearchError::MeiliSearch(..) => StatusCode::BAD_REQUEST,
            SearchError::Serde(..) => StatusCode::BAD_REQUEST,
            SearchError::IntParsing(..) => StatusCode::BAD_REQUEST,
            SearchError::InvalidIndex(..) => StatusCode::BAD_REQUEST,
            SearchError::FormatError(..) => StatusCode::BAD_REQUEST,
            SearchError::Sqlx(..) => StatusCode::INTERNAL_SERVER_ERROR,
            SearchError::Database(..) => StatusCode::INTERNAL_SERVER_ERROR,
        }
    }

    fn error_response(&self) -> HttpResponse {
        HttpResponse::build(self.status_code()).json(ApiError {
            error: match self {
                SearchError::Env(..) => "environment_error",
                SearchError::MeiliSearch(..) => "meilisearch_error",
                SearchError::Serde(..) => "invalid_input",
                SearchError::IntParsing(..) => "invalid_input",
                SearchError::InvalidIndex(..) => "invalid_input",
                SearchError::FormatError(..) => "invalid_input",
                SearchError::Sqlx(..) => "database_error",
                SearchError::Database(..) => "database_error",
            },
            description: self.to_string(),
        })
    }
}

#[derive(Debug, Clone)]
pub struct SearchConfig {
    pub address: String,
    pub key: String,
    pub meta_namespace: String,
}

impl SearchConfig {
    // Panics if the environment variables are not set,
    // but these are already checked for on startup.
    pub fn new(meta_namespace: Option<String>) -> Self {
        let address =
            dotenvy::var("MEILISEARCH_ADDR").expect("MEILISEARCH_ADDR not set");
        let key =
            dotenvy::var("MEILISEARCH_KEY").expect("MEILISEARCH_KEY not set");

        Self {
            address,
            key,
            meta_namespace: meta_namespace.unwrap_or_default(),
        }
    }

    pub fn make_client(
        &self,
    ) -> Result<Client, meilisearch_sdk::errors::Error> {
        Client::new(self.address.as_str(), Some(self.key.as_str()))
    }

    // Next: true if we want the next index (we are preparing the next swap), false if we want the current index (searching)
    pub fn get_index_name(&self, index: &str, next: bool) -> String {
        let alt = if next { "_alt" } else { "" };
        format!("{}_{}_{}", self.meta_namespace, index, alt)
    }
}

/// A project document used for uploading projects to MeiliSearch's indices.
/// This contains some extra data that is not returned by search results.
#[derive(Serialize, Deserialize, Debug, Clone)]
pub struct UploadSearchProject {
    pub version_id: String,
    pub project_id: String,
    //
    pub project_types: Vec<String>,
    pub slug: Option<String>,
    pub author: String,
    pub name: String,
    pub summary: String,
    pub categories: Vec<String>,
    pub display_categories: Vec<String>,
    pub follows: i32,
    pub downloads: i32,
    pub icon_url: Option<String>,
    pub license: String,
    pub gallery: Vec<String>,
    pub featured_gallery: Option<String>,
    /// RFC 3339 formatted creation date of the project
    pub date_created: DateTime<Utc>,
    /// Unix timestamp of the creation date of the project
    pub created_timestamp: i64,
    /// RFC 3339 formatted date/time of last major modification (update)
    pub date_modified: DateTime<Utc>,
    /// Unix timestamp of the last major modification
    pub modified_timestamp: i64,
    pub open_source: bool,
    pub color: Option<u32>,

    // Hidden fields to get the Project model out of the search results.
    pub loaders: Vec<String>, // Search uses loaders as categories- this is purely for the Project model.
    pub project_loader_fields: HashMap<String, Vec<serde_json::Value>>, // Aggregation of loader_fields from all versions of the project, allowing for reconstruction of the Project model.

    #[serde(flatten)]
    pub loader_fields: HashMap<String, Vec<serde_json::Value>>,
}

#[derive(Serialize, Deserialize, Debug)]
pub struct SearchResults {
    pub hits: Vec<ResultSearchProject>,
    pub page: usize,
    pub hits_per_page: usize,
    pub total_hits: usize,
}

#[derive(Serialize, Deserialize, Debug, Clone)]
pub struct ResultSearchProject {
    pub version_id: String,
    pub project_id: String,
    pub project_types: Vec<String>,
    pub slug: Option<String>,
    pub author: String,
    pub name: String,
    pub summary: String,
    pub categories: Vec<String>,
    pub display_categories: Vec<String>,
    pub downloads: i32,
    pub follows: i32,
    pub icon_url: Option<String>,
    /// RFC 3339 formatted creation date of the project
    pub date_created: String,
    /// RFC 3339 formatted modification date of the project
    pub date_modified: String,
    pub license: String,
    pub gallery: Vec<String>,
    pub featured_gallery: Option<String>,
    pub color: Option<u32>,

    // Hidden fields to get the Project model out of the search results.
    pub loaders: Vec<String>, // Search uses loaders as categories- this is purely for the Project model.
    pub project_loader_fields: HashMap<String, Vec<serde_json::Value>>, // Aggregation of loader_fields from all versions of the project, allowing for reconstruction of the Project model.

    #[serde(flatten)]
    pub loader_fields: HashMap<String, Vec<serde_json::Value>>,
}

pub fn get_sort_index(
    config: &SearchConfig,
    index: &str,
) -> Result<(String, [&'static str; 1]), SearchError> {
    let projects_name = config.get_index_name("projects", false);
    let projects_filtered_name =
        config.get_index_name("projects_filtered", false);
    Ok(match index {
        "relevance" => (projects_name, ["downloads:desc"]),
        "downloads" => (projects_filtered_name, ["downloads:desc"]),
        "follows" => (projects_name, ["follows:desc"]),
        "updated" => (projects_name, ["date_modified:desc"]),
        "newest" => (projects_name, ["date_created:desc"]),
        i => return Err(SearchError::InvalidIndex(i.to_string())),
    })
}

pub async fn search_for_project(
    info: &SearchRequest,
    config: &SearchConfig,
) -> Result<SearchResults, SearchError> {
    use ariadne::ids::base62_impl::to_base62;
    use crate::database::{connect as db_connect, redis::RedisPool};
    use crate::database::models::{project_item::DBProject, ids::DBProjectId};
    use crate::models::projects::{ProjectStatus, from_duplicate_version_fields};

    let pool = db_connect().await?;
    let redis = RedisPool::new(Some(config.meta_namespace.clone()));

    let offset: usize = info.offset.as_deref().unwrap_or("0").parse()?;
    let index = info.index.as_deref().unwrap_or("relevance");
    let limit = info
        .limit
        .as_deref()
        .unwrap_or("10")
        .parse::<usize>()?
        .min(100);

<<<<<<< HEAD
=======
    // println!("==== mod.rs ====");
    // println!("{:?}", info.query);

>>>>>>> 73c12b12
    let order_by = match index {
        "relevance" | "downloads" => "downloads DESC",
        "follows" => "follows DESC",
        "updated" => "updated DESC",
        "newest" => "COALESCE(approved, published) DESC",
        i => return Err(SearchError::InvalidIndex(i.to_string())),
    };

    let statuses: Vec<String> = ProjectStatus::iterator()
        .filter(|x| x.is_searchable())
        .map(|x| x.to_string())
        .collect();

    use crate::database::models::categories::ProjectType;

    let project_type_id: Option<i32> = if let Some(uri) = info.uri.as_deref() {
        let trimmed = uri.trim_start_matches('/').trim_end_matches('s');
        ProjectType::get_id(trimmed, &pool).await?.map(|x| x.0)
    } else {
        None
    };

    let search_pattern = format!("%{}%", info.query.as_deref().unwrap_or("").to_lowercase());
    let sql = format!(
        "SELECT id FROM mods WHERE status = ANY($1) AND (LOWER(name) LIKE $2 OR LOWER(summary) LIKE $2 OR LOWER(COALESCE(slug,'')) LIKE $2) AND ($5::int IS NULL OR project_type = $5) ORDER BY {order_by} OFFSET $3 LIMIT $4"
    );

    let ids: Vec<DBProjectId> = sqlx::query(&sql)
        .bind(&statuses)
        .bind(&search_pattern)
        .bind(offset as i64)
        .bind(limit as i64)
        .bind(project_type_id)
        .fetch_all(&pool)
        .await?
        .iter()
        .map(|row| DBProjectId(row.get::<i64, _>("id")))
        .collect();

    let count_sql = "SELECT COUNT(*) FROM mods WHERE status = ANY($1) AND (LOWER(name) LIKE $2 OR LOWER(summary) LIKE $2 OR LOWER(COALESCE(slug,'')) LIKE $2) AND ($3::int IS NULL OR project_type = $3)";
    let total_hits: i64 = sqlx::query_scalar(count_sql)
        .bind(&statuses)
        .bind(&search_pattern)
        .bind(project_type_id)
        .fetch_one(&pool)
        .await?;

    let projects = DBProject::get_many_ids(&ids, &pool, &redis).await?;

    let ids_i64: Vec<i64> = ids.iter().map(|x| x.0).collect();
    let org_owners = sqlx::query!(
        "SELECT m.id mod_id, u.username FROM mods m INNER JOIN organizations o ON o.id = m.organization_id INNER JOIN team_members tm ON tm.is_owner = TRUE and tm.team_id = o.team_id INNER JOIN users u ON u.id = tm.user_id WHERE m.id = ANY($1)",
        &ids_i64
    )
    .fetch_all(&pool)
    .await?
    .into_iter()
    .map(|r| (DBProjectId(r.mod_id), r.username))
    .collect::<HashMap<_, _>>();

    let team_owners = sqlx::query!(
        "SELECT m.id mod_id, u.username FROM mods m INNER JOIN team_members tm ON tm.is_owner = TRUE and tm.team_id = m.team_id INNER JOIN users u ON u.id = tm.user_id WHERE m.id = ANY($1)",
        &ids_i64
    )
    .fetch_all(&pool)
    .await?
    .into_iter()
    .map(|r| (DBProjectId(r.mod_id), r.username))
    .collect::<HashMap<_, _>>();

    let hits = projects
        .into_iter()
        .map(|p| {
            let author = org_owners
                .get(&p.inner.id)
                .cloned()
                .or_else(|| team_owners.get(&p.inner.id).cloned())
                .unwrap_or_default();

            let version_id = p
                .versions
                .last()
                .map(|v| to_base62(v.0 as u64))
                .unwrap_or_default();

            let project_id = to_base62(p.inner.id.0 as u64);
            let mut categories = p.categories.clone();
            categories.extend(p.additional_categories.clone());
            let display_categories = p.categories.clone();

            let (featured_gallery, gallery) = {
                let mut featured = None;
                let mut gallery = Vec::new();
                for item in &p.gallery_items {
                    if item.featured && featured.is_none() {
                        featured = Some(item.image_url.clone());
                    } else {
                        gallery.push(item.image_url.clone());
                    }
                }
                (featured, gallery)
            };

            let project_loader_fields = from_duplicate_version_fields(p.aggregate_version_fields.clone());

            ResultSearchProject {
                version_id,
                project_id,
                project_types: p.project_types.clone(),
                slug: p.inner.slug.clone(),
                author,
                name: p.inner.name.clone(),
                summary: p.inner.summary.clone(),
                categories,
                display_categories,
                downloads: p.inner.downloads,
                follows: p.inner.follows,
                icon_url: p.inner.icon_url.clone(),
                date_created: p
                    .inner
                    .approved
                    .unwrap_or(p.inner.published)
                    .to_rfc3339(),
                date_modified: p.inner.updated.to_rfc3339(),
                license: p.inner.license.split_whitespace().next().unwrap_or(&p.inner.license).to_string(),
                gallery,
                featured_gallery,
                color: p.inner.color,
                loaders: p.inner.loaders.clone(),
                project_loader_fields: project_loader_fields.clone(),
                loader_fields: project_loader_fields,
            }
        })
        .collect::<Vec<_>>();

    Ok(SearchResults {
        hits,
        page: offset / limit + 1,
        hits_per_page: limit,
        total_hits: total_hits as usize,
    })
}<|MERGE_RESOLUTION|>--- conflicted
+++ resolved
@@ -215,12 +215,10 @@
         .parse::<usize>()?
         .min(100);
 
-<<<<<<< HEAD
-=======
+
     // println!("==== mod.rs ====");
     // println!("{:?}", info.query);
-
->>>>>>> 73c12b12
+  
     let order_by = match index {
         "relevance" | "downloads" => "downloads DESC",
         "follows" => "follows DESC",
